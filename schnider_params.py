--- conflicted
+++ resolved
@@ -9,20 +9,11 @@
 '''
 import leanbodymass as LBM
 
-<<<<<<< HEAD
-
-def schnider_params_calc(a,w,h,lbm):
+def schnider_params_calc(a, w, h):
     v1 = 4.27 #L 
     v2 = 18.9 - 0.391 * (a - 53) #L vd_rapid_peripheral
     v3 = 238 #L vd_slow_peripheral
-    clearance_met = 1.89 + ((w - 77) * 0.0456) + ((lbm - 59) * -0.0681) + ((h - 177) * 0.0264)
-=======
-def schnider_params_calc(a, w, h):
-    vd_central = 4.27 #L
-    vd_rapid_peripheral = 18.9 - 0.391 * (a - 53) #L
-    vd_slow_peripheral = 238 #L
     clearance_met = 1.89 + ((w - 77) * 0.0456) + ((LBM.lbm_calc - 59) * -0.0681) + ((h - 177) * 0.0264)
->>>>>>> 748419e9
     clearance_rapid_periph = 1.29 - 0.024 * (a - 53)
     clearance_slow_periph = 0.836 #all clearances L min-1
     
